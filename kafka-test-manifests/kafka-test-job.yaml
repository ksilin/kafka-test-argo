--- conflicted
+++ resolved
@@ -9,17 +9,6 @@
     spec:
       containers:
       - name: kafka-test
-<<<<<<< HEAD
-        image: benediktubuntudev.azurecr.io/kafka_e2e_test:v0.7
-        args:
-        - "-c"
-        - "/tmp/config/client.properties"
-        volumeMounts:
-        - name: config-volume
-          mountPath: /tmp/config
-      imagePullSecrets:
-      - name: acr-pull-secret
-=======
         image: ghcr.io/ksilin/kafka-autotest:0.0.1
         imagePullPolicy: Always
         args:
@@ -37,7 +26,6 @@
           valueFrom:
             fieldRef:
               fieldPath: metadata.uid
->>>>>>> 622488ff
       volumes:
       - name: config-volume
         configMap:
